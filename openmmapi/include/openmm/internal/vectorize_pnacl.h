#ifndef OPENMM_VECTORIZE_PNACL_H_
#define OPENMM_VECTORIZE_PNACL_H_

/* -------------------------------------------------------------------------- *
 *                                   OpenMM                                   *
 * -------------------------------------------------------------------------- *
 * This is part of the OpenMM molecular simulation toolkit originating from   *
 * Simbios, the NIH National Center for Physics-Based Simulation of           *
 * Biological Structures at Stanford, funded under the NIH Roadmap for        *
 * Medical Research, grant U54 GM072970. See https://simtk.org.               *
 *                                                                            *
 * Portions copyright (c) 2013-2015 Stanford University and the Authors.      *
 * Authors: Peter Eastman                                                     *
 * Contributors:                                                              *
 *                                                                            *
 * Permission is hereby granted, free of charge, to any person obtaining a    *
 * copy of this software and associated documentation files (the "Software"), *
 * to deal in the Software without restriction, including without limitation  *
 * the rights to use, copy, modify, merge, publish, distribute, sublicense,   *
 * and/or sell copies of the Software, and to permit persons to whom the      *
 * Software is furnished to do so, subject to the following conditions:       *
 *                                                                            *
 * The above copyright notice and this permission notice shall be included in *
 * all copies or substantial portions of the Software.                        *
 *                                                                            *
 * THE SOFTWARE IS PROVIDED "AS IS", WITHOUT WARRANTY OF ANY KIND, EXPRESS OR *
 * IMPLIED, INCLUDING BUT NOT LIMITED TO THE WARRANTIES OF MERCHANTABILITY,   *
 * FITNESS FOR A PARTICULAR PURPOSE AND NONINFRINGEMENT. IN NO EVENT SHALL    *
 * THE AUTHORS, CONTRIBUTORS OR COPYRIGHT HOLDERS BE LIABLE FOR ANY CLAIM,    *
 * DAMAGES OR OTHER LIABILITY, WHETHER IN AN ACTION OF CONTRACT, TORT OR      *
 * OTHERWISE, ARISING FROM, OUT OF OR IN CONNECTION WITH THE SOFTWARE OR THE  *
 * USE OR OTHER DEALINGS IN THE SOFTWARE.                                     *
 * -------------------------------------------------------------------------- */

#include <cmath>
#include <cstdlib>

// This file defines classes and functions to simplify vectorizing code with portable SIMD vectors.

/**
 * Determine whether ivec4 and fvec4 are supported on this processor.
 */
static bool isVec4Supported() {
    return true;
}

typedef float __m128 __attribute__((vector_size(16), aligned(4)));
typedef int __m128i __attribute__((vector_size(16), aligned(4)));

class ivec4;

/**
 * A four element vector of floats.
 */
class fvec4 {
public:
    __m128 val;
    
    fvec4() {}
    fvec4(float v) {
        val = {v, v, v, v};
    }
    fvec4(float v1, float v2, float v3, float v4) {
        val = {v1, v2, v3, v4};
    }
    fvec4(__m128 v) : val(v) {}
    fvec4(const float* v) {
        val = *((__m128*) v);
    }
    operator __m128() const {
        return val;
    }
    float operator[](int i) const {
        return val[i];
    }
    void store(float* v) const {
        *((__m128*) v) = val;
    }
    fvec4 operator+(const fvec4& other) const {
        return val+other;
    }
    fvec4 operator-(const fvec4& other) const {
        return val-other;
    }
    fvec4 operator*(const fvec4& other) const {
        return val*other;
    }
    fvec4 operator/(const fvec4& other) const {
        return val/other;
    }
    void operator+=(const fvec4& other) {
        val = val+other;
    }
    void operator-=(const fvec4& other) {
        val = val-other;
    }
    void operator*=(const fvec4& other) {
        val = val*other;
    }
    void operator/=(const fvec4& other) {
        val = val/other;
    }
    fvec4 operator-() const {
        return -val;
    }
    fvec4 operator&(const fvec4& other) const {
        return (fvec4) (((__m128i)val)&((__m128i)other.val));
    }
    fvec4 operator|(const fvec4& other) const {
        return (fvec4) (((__m128i)val)|((__m128i)other.val));
    }
    ivec4 operator==(const fvec4& other) const;
    ivec4 operator!=(const fvec4& other) const;
    ivec4 operator>(const fvec4& other) const;
    ivec4 operator<(const fvec4& other) const;
    ivec4 operator>=(const fvec4& other) const;
    ivec4 operator<=(const fvec4& other) const;
    operator ivec4() const;
};

/**
 * A four element vector of ints.
 */
class ivec4 {
public:
    __m128i val;
    
    ivec4() {}
    ivec4(int v) {
        val = {v, v, v, v};
    }
    ivec4(int v1, int v2, int v3, int v4) {
        val = {v1, v2, v3, v4};
    }
    ivec4(__m128i v) : val(v) {}
    ivec4(const int* v) {
        val = *((__m128*) v);
    }
    operator __m128i() const {
        return val;
    }
    int operator[](int i) const {
        return val[i];
    }
    void store(int* v) const {
        *((__m128*) v) = val;
    }
    ivec4 operator+(const ivec4& other) const {
        return val+other;
    }
    ivec4 operator-(const ivec4& other) const {
        return val-other;
    }
    ivec4 operator*(const ivec4& other) const {
        return val*other;
    }
    void operator+=(const ivec4& other) {
        val = val+other;
    }
    void operator-=(const ivec4& other) {
        val = val-other;
    }
    void operator*=(const ivec4& other) {
        val = val*other;
    }
    ivec4 operator-() const {
        return -val;
    }
    ivec4 operator&(const ivec4& other) const {
        return val&other.val;
    }
    ivec4 operator|(const ivec4& other) const {
        return val|other.val;
    }
    ivec4 operator==(const ivec4& other) const {
        return (val==other.val);
    }
    ivec4 operator!=(const ivec4& other) const {
        return (val!=other.val);
    }
    ivec4 operator>(const ivec4& other) const {
        return (val>other.val);
    }
    ivec4 operator<(const ivec4& other) const {
        return (val<other.val);
    }
    ivec4 operator>=(const ivec4& other) const {
        return (val>=other.val);
    }
    ivec4 operator<=(const ivec4& other) const {
        return (val<=other.val);
    }
    operator fvec4() const;
};

// Conversion operators.

inline ivec4 fvec4::operator==(const fvec4& other) const {
    return (__m128i) (val==other.val);
}

inline ivec4 fvec4::operator!=(const fvec4& other) const {
    return (__m128i) (val!=other.val);
}

inline ivec4 fvec4::operator>(const fvec4& other) const {
    return (__m128i) (val>other.val);
}

inline ivec4 fvec4::operator<(const fvec4& other) const {
    return (__m128i) (val<other.val);
}

inline ivec4 fvec4::operator>=(const fvec4& other) const {
    return (__m128i) (val>=other.val);
}

inline ivec4 fvec4::operator<=(const fvec4& other) const {
    return (__m128i) (val<=other.val);
}

inline fvec4::operator ivec4() const {
    return __builtin_convertvector(val, __m128i);
}

inline ivec4::operator fvec4() const {
    return __builtin_convertvector(val, __m128);
}

// Functions that operate on fvec4s.

static inline fvec4 abs(const fvec4& v) {
    return v&(__m128) ivec4(0x7FFFFFFF);
}

static inline float dot3(const fvec4& v1, const fvec4& v2) {
    fvec4 r = v1*v2;
    return r[0]+r[1]+r[2];
}

static inline float dot4(const fvec4& v1, const fvec4& v2) {
    fvec4 r = v1*v2;
    fvec4 temp = __builtin_shufflevector(r.val, r.val, 0, 1, -1, -1)+__builtin_shufflevector(r.val, r.val, 2, 3, -1, -1);
    return temp[0]+temp[1];
}

static inline fvec4 cross(const fvec4& v1, const fvec4& v2) {
    __m128 temp = v2.val*__builtin_shufflevector(v1.val, v1.val, 2, 0, 1, 3) -
                  v1.val*__builtin_shufflevector(v2.val, v2.val, 2, 0, 1, 3);
    return __builtin_shufflevector(temp, temp, 2, 0, 1, 3);
}

static inline void transpose(fvec4& v1, fvec4& v2, fvec4& v3, fvec4& v4) {
    __m128 a1 = __builtin_shufflevector(v1.val, v2.val, 0, 4, 2, 6);
    __m128 a2 = __builtin_shufflevector(v1.val, v2.val, 1, 5, 3, 7);
    __m128 a3 = __builtin_shufflevector(v3.val, v4.val, 0, 4, 2, 6);
    __m128 a4 = __builtin_shufflevector(v3.val, v4.val, 1, 5, 3, 7);
    v1 = __builtin_shufflevector(a1, a3, 0, 1, 4, 5);
    v2 = __builtin_shufflevector(a2, a4, 0, 1, 4, 5);
    v3 = __builtin_shufflevector(a1, a3, 2, 3, 6, 7);
    v4 = __builtin_shufflevector(a2, a4, 2, 3, 6, 7);
}

// Functions that operate on ivec4s.

static inline ivec4 min(const ivec4& v1, const ivec4& v2) {
    return ivec4(std::min(v1[0], v2[0]), std::min(v1[1], v2[1]), std::min(v1[2], v2[2]), std::min(v1[3], v2[3]));
}

static inline ivec4 max(const ivec4& v1, const ivec4& v2) {
    return ivec4(std::max(v1[0], v2[0]), std::max(v1[1], v2[1]), std::max(v1[2], v2[2]), std::max(v1[3], v2[3]));
}

static inline ivec4 abs(const ivec4& v) {
    return ivec4(abs(v[0]), abs(v[1]), abs(v[2]), abs(v[3]));
}

static inline bool any(const __m128i& v) {
    ivec4 temp = __builtin_shufflevector(v, v, 0, 1, -1, -1) | __builtin_shufflevector(v, v, 2, 3, -1, -1);
    return (temp[0] || temp[1]);
}

// Mathematical operators involving a scalar and a vector.

static inline fvec4 operator+(float v1, const fvec4& v2) {
    return fvec4(v1)+v2;
}

static inline fvec4 operator-(float v1, const fvec4& v2) {
    return fvec4(v1)-v2;
}

static inline fvec4 operator*(float v1, const fvec4& v2) {
    return fvec4(v1)*v2;
}

static inline fvec4 operator/(float v1, const fvec4& v2) {
    return fvec4(v1)/v2;
}

// Operations for blending fvec4s based on an ivec4.

static inline fvec4 blend(const fvec4& v1, const fvec4& v2, const __m128i& mask) {
    return (__m128) ((mask&(__m128i)v2) + ((ivec4(0xFFFFFFFF)-ivec4(mask))&(__m128i)v1));
}

// These are at the end since they involve other functions defined above.

static inline fvec4 min(const fvec4& v1, const fvec4& v2) {
    return blend(v1, v2, v1 > v2);
}

static inline fvec4 max(const fvec4& v1, const fvec4& v2) {
    return blend(v1, v2, v1 < v2);
}

static inline fvec4 round(const fvec4& v) {
    fvec4 shift(0x1.0p23f);
    fvec4 absResult = (abs(v)+shift)-shift;
    return (__m128) ((ivec4(0x80000000)&(__m128i)v) + (ivec4(0x7FFFFFFF)&(__m128i)absResult));
}

static inline fvec4 floor(const fvec4& v) {
    fvec4 truncated = __builtin_convertvector(__builtin_convertvector(v.val, __m128i), __m128);
    return truncated + blend(0.0f, -1.0f, truncated>v);
}

static inline fvec4 ceil(const fvec4& v) {
    fvec4 truncated = __builtin_convertvector(__builtin_convertvector(v.val, __m128i), __m128);
    return truncated + blend(0.0f, 1.0f, truncated<v);
}

<<<<<<< HEAD
static inline fvec4 sqrt(const fvec4& v) {
=======
static inline fvec4 rsqrt(const fvec4& v) {
>>>>>>> 9da36463
    // Initial estimate of rsqrt().

    ivec4 i = (__m128i) v;
    i = ivec4(0x5f375a86)-ivec4(i.val>>ivec4(1).val);
    fvec4 y = (__m128) i;

    // Perform three iterations of Newton refinement.

    fvec4 x2 = 0.5f*v;
    y *= 1.5f-x2*y*y;
    y *= 1.5f-x2*y*y;
    y *= 1.5f-x2*y*y;
<<<<<<< HEAD
    return y*v;
=======
    return y;
}

static inline fvec4 sqrt(const fvec4& v) {
    return rsqrt(v)*v;
>>>>>>> 9da36463
}

#endif /*OPENMM_VECTORIZE_PNACL_H_*/
<|MERGE_RESOLUTION|>--- conflicted
+++ resolved
@@ -330,11 +330,7 @@
     return truncated + blend(0.0f, 1.0f, truncated<v);
 }
 
-<<<<<<< HEAD
-static inline fvec4 sqrt(const fvec4& v) {
-=======
 static inline fvec4 rsqrt(const fvec4& v) {
->>>>>>> 9da36463
     // Initial estimate of rsqrt().
 
     ivec4 i = (__m128i) v;
@@ -347,15 +343,11 @@
     y *= 1.5f-x2*y*y;
     y *= 1.5f-x2*y*y;
     y *= 1.5f-x2*y*y;
-<<<<<<< HEAD
-    return y*v;
-=======
     return y;
 }
 
 static inline fvec4 sqrt(const fvec4& v) {
     return rsqrt(v)*v;
->>>>>>> 9da36463
 }
 
 #endif /*OPENMM_VECTORIZE_PNACL_H_*/
