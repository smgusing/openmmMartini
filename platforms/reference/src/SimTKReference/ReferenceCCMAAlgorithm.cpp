--- conflicted
+++ resolved
@@ -39,8 +39,6 @@
 using std::vector;
 using std::set;
 using namespace OpenMM;
-<<<<<<< HEAD
-=======
 
 // This class extracts columns from the inverse matrix one at a time.  It is done in parallel,
 // since this can be very slow.
@@ -77,7 +75,6 @@
     const int *qRowStart, *qColIndex, *rRowStart, *rColIndex;
     const double *qValue, *rValue;
 };
->>>>>>> 9da36463
 
 ReferenceCCMAAlgorithm::ReferenceCCMAAlgorithm(int numberOfAtoms,
                                                int numberOfConstraints,
